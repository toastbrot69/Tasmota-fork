--- conflicted
+++ resolved
@@ -31,18 +31,11 @@
 ### 7.2.0 20191221
 
 - Release
-<<<<<<< HEAD
-=======
 - Change basic version string to lite (#7291)
->>>>>>> 23a78e9a
 - Fix Arduino IDE compile error (#7277)
 - Fix restore ShutterAccuracy, MqttLog, WifiConfig, WifiPower and SerialConfig (#7281)
 - Fix no AP on initial install (#7282)
 - Fix failing downgrade (#7285)
-<<<<<<< HEAD
-- Change basic version string to lite (#7291)
-=======
->>>>>>> 23a78e9a
 
 ### 7.1.2.6 20191214
 
