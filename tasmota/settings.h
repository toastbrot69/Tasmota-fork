--- conflicted
+++ resolved
@@ -466,17 +466,12 @@
   uint8_t       sps30_inuse_hours;         // F02
   uint8_t       hotplug_scan;              // F03
   uint8_t       reserved1;                 // F04 - reserved for s-hadinger
-  uint8_t       free_f05[191];             // F05
-
-<<<<<<< HEAD
-  uint32_t      keeloq_master_msb;         // FC4
-  uint32_t      keeloq_master_lsb;         // FC8
-  uint32_t      keeloq_serial;             // FCD
-  uint32_t      keeloq_count;              // FD0
-=======
-  uint8_t       free_f05[199];             // F05
->>>>>>> aa6d5ffb
-
+  uint8_t       free_f05[183];             // F05
+
+  uint32_t      keeloq_master_msb;         // FBC
+  uint32_t      keeloq_master_lsb;         // FC0
+  uint32_t      keeloq_serial;             // FC4
+  uint32_t      keeloq_count;              // FC8
   uint32_t      device_group_share_in;     // FCC - Bitmask of device group items imported
   uint32_t      device_group_share_out;    // FD0 - Bitmask of device group items exported
   uint32_t      bootcount_reset_time;      // FD4
