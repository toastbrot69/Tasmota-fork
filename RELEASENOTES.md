<img src="https://github.com/arendst/Tasmota/blob/master/tools/logo/TASMOTA_FullLogo_Vector.svg" alt="Logo" align="right" height="76"/>

# RELEASE NOTES

### Sonoff-Tasmota is now Tasmota

## Migration Information

See [migration path](https://tasmota.github.io/docs/#/Upgrading?id=migration-path) for instructions how to migrate to a major version. Pay attention to the following version breaks due to dynamic settings updates:

1. Migrate to **Sonoff-Tasmota 3.9.x**
2. Migrate to **Sonoff-Tasmota 4.x**
3. Migrate to **Sonoff-Tasmota 5.14**
4. Migrate to **Sonoff-Tasmota 6.x**
5. Migrate to **Tasmota 7.x**

## Supported Core versions

This release will be supported from ESP8266/Arduino library Core version **2.6.1** due to reported security and stability issues on previous Core version.

Although it might still compile on previous Core versions all support will be removed in the near future.

## Support of TLS

To save resources when TLS is enabled mDNS needs to be disabled. In addition to TLS using fingerprints now also user supplied CA certs and AWS IoT is supported. Read [full documentation](https://tasmota.github.io/docs/#/integrations/AWS-IoT)

## Initial configuration tools

For initial configuration this release supports Webserver based **WifiManager** or **Serial** based command interface only. Support for **WPS** and **SmartConfig** has been removed.

## Provided Binary Downloads

The following binary downloads have been compiled with ESP8266/Arduino library core version **2.6.1**.

- **tasmota.bin** = The Tasmota version with sensors. **RECOMMENDED RELEASE BINARY**
- **tasmota-BG.bin** to **tasmota-TW.bin** = The Tasmota version in different languages.
- **tasmota-lite.bin** = The Lite version without most sensors.
- **tasmota-knx.bin** = The Knx version without some features but adds KNX support.
- **tasmota-sensors.bin** = The Sensors version adds more useful sensors.
- **tasmota-ir** = The InfraRed Receiver and transmitter version allowing all available protocols provided by library IRremoteESP8266 but without most other features.
- **tasmota-display.bin** = The Display version without Energy Monitoring but adds display support.
- **tasmota-minimal.bin** = The Minimal version allows intermediate OTA uploads to support larger versions and does NOT change any persistent parameter. This version **should NOT be used for initial installation**.

[List](MODULES.md) of embedded modules.

[Complete list](BUILDS.md) of available feature and sensors.

## Changelog

### Version 7.2.0 Constance

- Change Exception reporting removing exception details from ``Status 1`` and consolidated in ``Status 12`` if available
- Change HTTP CORS from command ``SetOption73 0/1`` to ``Cors <cors_domain>`` allowing user control of specific CORS domain by Shantur Rathore (#7066)
- Change GUI Shutter button text to Up and Down Arrows based on PR by Xavier Muller (#7166)
- Change amount of supported DHT sensors from 3 to 4 by Xavier Muller (#7167)
- Change some Settings locations freeing up space for future single char allowing variable length text
- Change tasmota-basic.bin and FIRMWARE_BASIC to tasmota-lite.bin and FIRMWARE_LITE
- Fix flashing H801 led at boot by Stefan Hadinger (#7165, #649)
- Fix duplicated ``Backlog`` when using Event inside a Backlog by Adrian Scillato (#7178, #7147)
- Fix Gui Timer when using a negative zero offset of -00:00 by Peter Ooms (#7174)
- Add command ``SerialConfig 0..23`` or ``SerialConfig 8N1`` to select Serial Config based in PR by Luis Teixeira (#7108)
- Add command ``Sensor34 9 <weight code>`` to set minimum delta to trigger JSON message by @tobox (#7188)
- Add rule var ``%topic%`` by Adrian Scillato (#5522)
- Add rule triggers ``tele-wifi1#xxx`` by Adrian Scillato (#7093)
- Add SML bus decoder syntax support for byte order by Gerhard Mutz (#7112)
- Add experimental support for stepper motor shutter control by Stefan Bode
- Add optional USE_MQTT_TLS to tasmota-minimal.bin by Bohdan Kmit (#7115)
- Add save call stack in RTC memory in case of crash, command ``Status 12`` to dump the stack by Stefan Hadinger
- Add Home Assistant force update by Frederico Leoni (#7140, #7074)
- Add Wifi Signal Strength in dBm in addition to RSSI Wifi Experience by Andreas Schultz (#7145)
- Add Yaw, Pitch and Roll support for MPU6050 by Philip Barclay (#7058)
- Add reporting of raw weight to JSON from HX711 to overcome auto-tare functionality by @tobox (#7171)
- Add Zigbee support for Xiaomi Aqara Vibration Sensor and Presence Sensor by Stefan Hadinger
- Add Shutter functions ramp up/down and MQTT reporting by Stefan Bode
<<<<<<< HEAD
- Add fallback functionality from version 8.x
=======
- Add fallback support from version 8.x
>>>>>>> e574f7dd
<|MERGE_RESOLUTION|>--- conflicted
+++ resolved
@@ -72,8 +72,4 @@
 - Add reporting of raw weight to JSON from HX711 to overcome auto-tare functionality by @tobox (#7171)
 - Add Zigbee support for Xiaomi Aqara Vibration Sensor and Presence Sensor by Stefan Hadinger
 - Add Shutter functions ramp up/down and MQTT reporting by Stefan Bode
-<<<<<<< HEAD
-- Add fallback functionality from version 8.x
-=======
-- Add fallback support from version 8.x
->>>>>>> e574f7dd
+- Add fallback support from version 8.x