/*
  xdrv_10_rules.ino - rule support for Sonoff-Tasmota

  Copyright (C) 2019  ESP Easy Group and Theo Arends

  This program is free software: you can redistribute it and/or modify
  it under the terms of the GNU General Public License as published by
  the Free Software Foundation, either version 3 of the License, or
  (at your option) any later version.

  This program is distributed in the hope that it will be useful,
  but WITHOUT ANY WARRANTY; without even the implied warranty of
  MERCHANTABILITY or FITNESS FOR A PARTICULAR PURPOSE.  See the
  GNU General Public License for more details.

  You should have received a copy of the GNU General Public License
  along with this program.  If not, see <http://www.gnu.org/licenses/>.
*/

#ifdef USE_RULES
/*********************************************************************************************\
 * Rules based heavily on ESP Easy implementation
 *
 * Inspiration: https://github.com/letscontrolit/ESPEasy
 *
 * Add rules using the following, case insensitive, format:
 *   on <trigger1> do <commands> endon on <trigger2> do <commands> endon ..
 *
 * Examples:
 *   on System#Boot do Color 001000 endon
 *   on INA219#Current>0.100 do Dimmer 10 endon
 *   on INA219#Current>0.100 do Backlog Dimmer 10;Color 10,0,0 endon
 *   on INA219#Current>0.100 do Backlog Dimmer 10;Color 100000 endon on System#Boot do color 001000 endon
 *   on ds18b20#temperature>23 do power off endon on ds18b20#temperature<22 do power on endon
 *   on mqtt#connected do color 000010 endon
 *   on mqtt#disconnected do color 00100C endon
 *   on time#initialized do color 001000 endon
 *   on time#initialized>120 do color 001000 endon
 *   on time#set do color 001008 endon
 *   on clock#timer=3 do color 080800 endon
 *   on rules#timer=1 do color 080800 endon
 *   on mqtt#connected do color 000010 endon on mqtt#disconnected do color 001010 endon on time#initialized do color 001000 endon on time#set do backlog color 000810;ruletimer1 10 endon on rules#timer=1 do color 080800 endon
 *   on event#anyname do color 100000 endon
 *   on event#anyname do color %value% endon
 *   on power1#state=1 do color 001000 endon
 *   on button1#state do publish cmnd/ring2/power %value% endon on button2#state do publish cmnd/strip1/power %value% endon
 *   on switch1#state do power2 %value% endon
 *   on analog#a0div10 do publish cmnd/ring2/dimmer %value% endon
 *
 * Notes:
 *   Spaces after <on>, around <do> and before <endon> are mandatory
 *   System#Boot is initiated after MQTT is connected due to command handling preparation
 *   Control rule triggering with command:
 *     Rule 0 = Rules disabled (Off)
 *     Rule 1 = Rules enabled (On)
 *     Rule 2 = Toggle rules state
 *     Rule 4 = Perform commands as long as trigger is met (Once OFF)
 *     Rule 5 = Perform commands once until trigger is not met (Once ON)
 *     Rule 6 = Toggle Once state
 *   Execute an event like:
 *     Event anyname=001000
 *   Set a RuleTimer to 100 seconds like:
 *     RuleTimer2 100
\*********************************************************************************************/

#define XDRV_10             10

#define D_CMND_RULE "Rule"
#define D_CMND_RULETIMER "RuleTimer"
#define D_CMND_EVENT "Event"
#define D_CMND_VAR "Var"
#define D_CMND_MEM "Mem"
#define D_CMND_ADD "Add"
#define D_CMND_SUB "Sub"
#define D_CMND_MULT "Mult"
#define D_CMND_SCALE "Scale"
#define D_CMND_CALC_RESOLUTION "CalcRes"

#define D_JSON_INITIATED "Initiated"

#define COMPARE_OPERATOR_NONE            -1
#define COMPARE_OPERATOR_EQUAL            0
#define COMPARE_OPERATOR_BIGGER           1
#define COMPARE_OPERATOR_SMALLER          2
#define COMPARE_OPERATOR_EXACT_DIVISION   3
#define COMPARE_OPERATOR_NUMBER_EQUAL     4
#define COMPARE_OPERATOR_NOT_EQUAL        5
#define COMPARE_OPERATOR_BIGGER_EQUAL     6
#define COMPARE_OPERATOR_SMALLER_EQUAL    7
#define MAXIMUM_COMPARE_OPERATOR          COMPARE_OPERATOR_SMALLER_EQUAL
const char kCompareOperators[] PROGMEM = "=\0>\0<\0|\0==!=>=<=";

#ifdef USE_EXPRESSION
  #include <LinkedList.h>                 // Import LinkedList library

  const char kExpressionOperators[] PROGMEM = "+-*/%^";
  #define EXPRESSION_OPERATOR_ADD         0
  #define EXPRESSION_OPERATOR_SUBTRACT    1
  #define EXPRESSION_OPERATOR_MULTIPLY    2
  #define EXPRESSION_OPERATOR_DIVIDEDBY   3
  #define EXPRESSION_OPERATOR_MODULO      4
  #define EXPRESSION_OPERATOR_POWER       5

  const uint8_t kExpressionOperatorsPriorities[] PROGMEM = {1, 1, 2, 2, 3, 4};
  #define MAX_EXPRESSION_OPERATOR_PRIORITY    4
#endif  // USE_EXPRESSION

enum RulesCommands { CMND_RULE, CMND_RULETIMER, CMND_EVENT, CMND_VAR, CMND_MEM, CMND_ADD, CMND_SUB, CMND_MULT, CMND_SCALE, CMND_CALC_RESOLUTION };
const char kRulesCommands[] PROGMEM = D_CMND_RULE "|" D_CMND_RULETIMER "|" D_CMND_EVENT "|" D_CMND_VAR "|" D_CMND_MEM "|" D_CMND_ADD "|" D_CMND_SUB "|" D_CMND_MULT "|" D_CMND_SCALE "|" D_CMND_CALC_RESOLUTION ;

String rules_event_value;
unsigned long rules_timer[MAX_RULE_TIMERS] = { 0 };
uint8_t rules_quota = 0;
long rules_new_power = -1;
long rules_old_power = -1;
long rules_old_dimm = -1;

uint32_t rules_triggers[MAX_RULE_SETS] = { 0 };
uint16_t rules_last_minute = 60;
uint8_t rules_trigger_count[MAX_RULE_SETS] = { 0 };
uint8_t rules_teleperiod = 0;

char event_data[100];
char vars[MAX_RULE_VARS][33] = { 0 };
#if (MAX_RULE_VARS>16)
#error MAX_RULE_VARS is bigger than 16
#endif
#if (MAX_RULE_MEMS>5)
#error MAX_RULE_MEMS is bigger than 5
#endif
uint16_t vars_event = 0;
uint8_t mems_event = 0;

/*******************************************************************************************/

bool RulesRuleMatch(uint8_t rule_set, String &event, String &rule)
{
  // event = {"INA219":{"Voltage":4.494,"Current":0.020,"Power":0.089}}
  // event = {"System":{"Boot":1}}
  // rule = "INA219#CURRENT>0.100"

  bool match = false;
  char stemp[10];

  // Step1: Analyse rule
  int pos = rule.indexOf('#');
  if (pos == -1) { return false; }                     // No # sign in rule

  String rule_task = rule.substring(0, pos);           // "INA219" or "SYSTEM"
  if (rules_teleperiod) {
    int ppos = rule_task.indexOf("TELE-");             // "TELE-INA219" or "INA219"
    if (ppos == -1) { return false; }                  // No pre-amble in rule
    rule_task = rule.substring(5, pos);                // "INA219" or "SYSTEM"
  }

  String rule_name = rule.substring(pos +1);           // "CURRENT>0.100" or "BOOT" or "%var1%" or "MINUTE|5"

  char compare_operator[3];
  int8_t compare = COMPARE_OPERATOR_NONE;
  for (int8_t i = MAXIMUM_COMPARE_OPERATOR; i >= 0; i--) {
    snprintf_P(compare_operator, sizeof(compare_operator), kCompareOperators + (i *2));
    if ((pos = rule_name.indexOf(compare_operator)) > 0) {
      compare = i;
      break;
    }
  }

  char rule_svalue[CMDSZ] = { 0 };
  double rule_value = 0;
  if (compare != COMPARE_OPERATOR_NONE) {
    String rule_param = rule_name.substring(pos + strlen(compare_operator));
    for (uint8_t i = 0; i < MAX_RULE_VARS; i++) {
      snprintf_P(stemp, sizeof(stemp), PSTR("%%VAR%d%%"), i +1);
      if (rule_param.startsWith(stemp)) {
        rule_param = vars[i];
        break;
      }
    }
    for (uint8_t i = 0; i < MAX_RULE_MEMS; i++) {
      snprintf_P(stemp, sizeof(stemp), PSTR("%%MEM%d%%"), i +1);
      if (rule_param.startsWith(stemp)) {
        rule_param = Settings.mems[i];
        break;
      }
    }
    snprintf_P(stemp, sizeof(stemp), PSTR("%%TIME%%"));
    if (rule_param.startsWith(stemp)) {
      rule_param = String(MinutesPastMidnight());
    }
    snprintf_P(stemp, sizeof(stemp), PSTR("%%UPTIME%%"));
    if (rule_param.startsWith(stemp)) {
      rule_param = String(MinutesUptime());
    }
    snprintf_P(stemp, sizeof(stemp), PSTR("%%TIMESTAMP%%"));
    if (rule_param.startsWith(stemp)) {
      rule_param = GetDateAndTime(DT_LOCAL).c_str();
    }
#if defined(USE_TIMERS) && defined(USE_SUNRISE)
    snprintf_P(stemp, sizeof(stemp), PSTR("%%SUNRISE%%"));
    if (rule_param.startsWith(stemp)) {
      rule_param = String(SunMinutes(0));
    }
    snprintf_P(stemp, sizeof(stemp), PSTR("%%SUNSET%%"));
    if (rule_param.startsWith(stemp)) {
      rule_param = String(SunMinutes(1));
    }
#endif  // USE_TIMERS and USE_SUNRISE
    rule_param.toUpperCase();
    snprintf(rule_svalue, sizeof(rule_svalue), rule_param.c_str());

    int temp_value = GetStateNumber(rule_svalue);
    if (temp_value > -1) {
      rule_value = temp_value;
    } else {
      rule_value = CharToDouble((char*)rule_svalue);   // 0.1      - This saves 9k code over toFLoat()!
    }
    rule_name = rule_name.substring(0, pos);           // "CURRENT"
  }

  // Step2: Search rule_task and rule_name
  StaticJsonBuffer<1024> jsonBuf;
  JsonObject &root = jsonBuf.parseObject(event);
  if (!root.success()) { return false; }               // No valid JSON data

  double value = 0;
  const char* str_value = root[rule_task][rule_name];

//snprintf_P(log_data, sizeof(log_data), PSTR("RUL: Task %s, Name %s, Value |%s|, TrigCnt %d, TrigSt %d, Source %s, Json %s"),
//  rule_task.c_str(), rule_name.c_str(), rule_svalue, rules_trigger_count[rule_set], bitRead(rules_triggers[rule_set], rules_trigger_count[rule_set]), event.c_str(), (str_value) ? str_value : "none");
//AddLog(LOG_LEVEL_DEBUG);

  if (!root[rule_task][rule_name].success()) { return false; }
  // No value but rule_name is ok

  rules_event_value = str_value;                       // Prepare %value%

  // Step 3: Compare rule (value)
  if (str_value) {
    value = CharToDouble((char*)str_value);
    int int_value = int(value);
    int int_rule_value = int(rule_value);
    switch (compare) {
      case COMPARE_OPERATOR_EXACT_DIVISION:
        match = (int_rule_value && (int_value % int_rule_value) == 0);
        break;
      case COMPARE_OPERATOR_EQUAL:
        match = (!strcasecmp(str_value, rule_svalue));  // Compare strings - this also works for hexadecimals
        break;
      case COMPARE_OPERATOR_BIGGER:
        match = (value > rule_value);
        break;
      case COMPARE_OPERATOR_SMALLER:
        match = (value < rule_value);
        break;
      case COMPARE_OPERATOR_NUMBER_EQUAL:
        match = (value == rule_value);
        break;
      case COMPARE_OPERATOR_NOT_EQUAL:
        match = (value != rule_value);
        break;
      case COMPARE_OPERATOR_BIGGER_EQUAL:
        match = (value >= rule_value);
        break;
      case COMPARE_OPERATOR_SMALLER_EQUAL:
        match = (value <= rule_value);
        break;
      default:
        match = true;
    }
  } else match = true;

  if (bitRead(Settings.rule_once, rule_set)) {
    if (match) {                                       // Only allow match state changes
      if (!bitRead(rules_triggers[rule_set], rules_trigger_count[rule_set])) {
        bitSet(rules_triggers[rule_set], rules_trigger_count[rule_set]);
      } else {
        match = false;
      }
    } else {
      bitClear(rules_triggers[rule_set], rules_trigger_count[rule_set]);
    }
  }

  return match;
}

/*******************************************************************************************/

bool RuleSetProcess(uint8_t rule_set, String &event_saved)
{
  bool serviced = false;
  char stemp[10];

  delay(0);                                               // Prohibit possible loop software watchdog

//snprintf_P(log_data, sizeof(log_data), PSTR("RUL: Event = %s, Rule = %s"), event_saved.c_str(), Settings.rules[rule_set]);
//AddLog(LOG_LEVEL_DEBUG);

  String rules = Settings.rules[rule_set];

  rules_trigger_count[rule_set] = 0;
  int plen = 0;
  int plen2 = 0;
  bool stop_all_rules = false;
  while (true) {
    rules = rules.substring(plen);                        // Select relative to last rule
    rules.trim();
    if (!rules.length()) { return serviced; }             // No more rules

    String rule = rules;
    rule.toUpperCase();                                   // "ON INA219#CURRENT>0.100 DO BACKLOG DIMMER 10;COLOR 100000 ENDON"
    if (!rule.startsWith("ON ")) { return serviced; }     // Bad syntax - Nothing to start on

    int pevt = rule.indexOf(" DO ");
    if (pevt == -1) { return serviced; }                  // Bad syntax - Nothing to do
    String event_trigger = rule.substring(3, pevt);       // "INA219#CURRENT>0.100"

    plen = rule.indexOf(" ENDON");
    plen2 = rule.indexOf(" BREAK");
    if ((plen == -1) && (plen2 == -1)) { return serviced; } // Bad syntax - No ENDON neither BREAK

    if (plen == -1) { plen = 9999; }
    if (plen2 == -1) { plen2 = 9999; }
    plen = tmin(plen, plen2);
    if (plen == plen2) { stop_all_rules = true; }     // If BREAK was used, Stop execution of this rule set

    String commands = rules.substring(pevt +4, plen);     // "Backlog Dimmer 10;Color 100000"
    plen += 6;
    rules_event_value = "";
    String event = event_saved;

//snprintf_P(log_data, sizeof(log_data), PSTR("RUL: Event |%s|, Rule |%s|, Command(s) |%s|"), event.c_str(), event_trigger.c_str(), commands.c_str());
//AddLog(LOG_LEVEL_DEBUG);

    if (RulesRuleMatch(rule_set, event, event_trigger)) {
      commands.trim();
      String ucommand = commands;
      ucommand.toUpperCase();
//      if (!ucommand.startsWith("BACKLOG")) { commands = "backlog " + commands; }  // Always use Backlog to prevent power race exception
      if (ucommand.indexOf("EVENT ") != -1) { commands = "backlog " + commands; }  // Always use Backlog with event to prevent rule event loop exception
      commands.replace(F("%value%"), rules_event_value);
      for (uint8_t i = 0; i < MAX_RULE_VARS; i++) {
        snprintf_P(stemp, sizeof(stemp), PSTR("%%var%d%%"), i +1);
        commands.replace(stemp, vars[i]);
      }
      for (uint8_t i = 0; i < MAX_RULE_MEMS; i++) {
        snprintf_P(stemp, sizeof(stemp), PSTR("%%mem%d%%"), i +1);
        commands.replace(stemp, Settings.mems[i]);
      }
      commands.replace(F("%time%"), String(MinutesPastMidnight()));
      commands.replace(F("%uptime%"), String(MinutesUptime()));
      commands.replace(F("%timestamp%"), GetDateAndTime(DT_LOCAL).c_str());
#if defined(USE_TIMERS) && defined(USE_SUNRISE)
      commands.replace(F("%sunrise%"), String(SunMinutes(0)));
      commands.replace(F("%sunset%"), String(SunMinutes(1)));
#endif  // USE_TIMERS and USE_SUNRISE

      char command[commands.length() +1];
      snprintf(command, sizeof(command), commands.c_str());

      snprintf_P(log_data, sizeof(log_data), PSTR("RUL: %s performs \"%s\""), event_trigger.c_str(), command);
      AddLog(LOG_LEVEL_INFO);

//      snprintf_P(mqtt_data, sizeof(mqtt_data), S_JSON_COMMAND_SVALUE, D_CMND_RULE, D_JSON_INITIATED);
//      MqttPublishPrefixTopic_P(RESULT_OR_STAT, PSTR(D_CMND_RULE));

      ExecuteCommand(command, SRC_RULE);
      serviced = true;
      if (stop_all_rules) { return serviced; }     // If BREAK was used, Stop execution of this rule set
    }
    rules_trigger_count[rule_set]++;
  }
  return serviced;
}

/*******************************************************************************************/

bool RulesProcessEvent(char *json_event)
{
  bool serviced = false;

  ShowFreeMem(PSTR("RulesProcessEvent"));

  String event_saved = json_event;
  event_saved.toUpperCase();

//snprintf_P(log_data, sizeof(log_data), PSTR("RUL: Event %s"), event_saved.c_str());
//AddLog(LOG_LEVEL_DEBUG);

  for (uint8_t i = 0; i < MAX_RULE_SETS; i++) {
    if (strlen(Settings.rules[i]) && bitRead(Settings.rule_enabled, i)) {
      if (RuleSetProcess(i, event_saved)) { serviced = true; }
    }
  }
  return serviced;
}

bool RulesProcess(void)
{
  return RulesProcessEvent(mqtt_data);
}

void RulesInit(void)
{
  rules_flag.data = 0;
  for (uint8_t i = 0; i < MAX_RULE_SETS; i++) {
    if (Settings.rules[i][0] == '\0') {
      bitWrite(Settings.rule_enabled, i, 0);
      bitWrite(Settings.rule_once, i, 0);
    }
  }
  rules_teleperiod = 0;
}

void RulesEvery50ms(void)
{
  if (Settings.rule_enabled) {  // Any rule enabled
    char json_event[120];

    if (-1 == rules_new_power) { rules_new_power = power; }
    if (rules_new_power != rules_old_power) {
      if (rules_old_power != -1) {
        for (uint8_t i = 0; i < devices_present; i++) {
          uint8_t new_state = (rules_new_power >> i) &1;
          if (new_state != ((rules_old_power >> i) &1)) {
            snprintf_P(json_event, sizeof(json_event), PSTR("{\"Power%d\":{\"State\":%d}}"), i +1, new_state);
            RulesProcessEvent(json_event);
          }
        }
      } else {
        // Boot time POWER OUTPUTS (Relays) Status
        for (uint8_t i = 0; i < devices_present; i++) {
          uint8_t new_state = (rules_new_power >> i) &1;
          snprintf_P(json_event, sizeof(json_event), PSTR("{\"Power%d\":{\"Boot\":%d}}"), i +1, new_state);
          RulesProcessEvent(json_event);
        }
        // Boot time SWITCHES Status
        for (uint8_t i = 0; i < MAX_SWITCHES; i++) {
#ifdef USE_TM1638
          if ((pin[GPIO_SWT1 +i] < 99) || ((pin[GPIO_TM16CLK] < 99) && (pin[GPIO_TM16DIO] < 99) && (pin[GPIO_TM16STB] < 99))) {
#else
          if (pin[GPIO_SWT1 +i] < 99) {
#endif // USE_TM1638
            bool swm = ((FOLLOW_INV == Settings.switchmode[i]) || (PUSHBUTTON_INV == Settings.switchmode[i]) || (PUSHBUTTONHOLD_INV == Settings.switchmode[i]));
            snprintf_P(json_event, sizeof(json_event), PSTR("{\"" D_JSON_SWITCH "%d\":{\"Boot\":%d}}"), i +1, (swm ^ SwitchLastState(i)));
            RulesProcessEvent(json_event);
          }
        }
      }
      rules_old_power = rules_new_power;
    }
    else if (rules_old_dimm != Settings.light_dimmer) {
      if (rules_old_dimm != -1) {
        snprintf_P(json_event, sizeof(json_event), PSTR("{\"Dimmer\":{\"State\":%d}}"), Settings.light_dimmer);
      } else {
        // Boot time DIMMER VALUE
        snprintf_P(json_event, sizeof(json_event), PSTR("{\"Dimmer\":{\"Boot\":%d}}"), Settings.light_dimmer);
      }
      RulesProcessEvent(json_event);
      rules_old_dimm = Settings.light_dimmer;
    }
    else if (event_data[0]) {
      char *event;
      char *parameter;
      event = strtok_r(event_data, "=", &parameter);     // event_data = fanspeed=10
      if (event) {
        event = Trim(event);
        if (parameter) {
          parameter = Trim(parameter);
        } else {
          parameter = event + strlen(event);  // '\0'
        }
        snprintf_P(json_event, sizeof(json_event), PSTR("{\"Event\":{\"%s\":\"%s\"}}"), event, parameter);
        event_data[0] ='\0';
        RulesProcessEvent(json_event);
      } else {
        event_data[0] ='\0';
      }
    }
    else if (vars_event) {
      for (uint8_t i = 0; i < MAX_RULE_VARS-1; i++) {
        if (bitRead(vars_event, i)) {
          bitClear(vars_event, i);
          snprintf_P(json_event, sizeof(json_event), PSTR("{\"Var%d\":{\"State\":%s}}"), i+1, vars[i]);
          RulesProcessEvent(json_event);
          break;
        }
      }
    }
    else if (mems_event) {
      for (uint8_t i = 0; i < MAX_RULE_MEMS-1; i++) {
        if (bitRead(mems_event, i)) {
          bitClear(mems_event, i);
          snprintf_P(json_event, sizeof(json_event), PSTR("{\"Mem%d\":{\"State\":%s}}"), i+1, Settings.mems[i]);
          RulesProcessEvent(json_event);
          break;
        }
      }
    }
    else if (rules_flag.data) {
      uint16_t mask = 1;
      for (uint8_t i = 0; i < MAX_RULES_FLAG; i++) {
        if (rules_flag.data & mask) {
          rules_flag.data ^= mask;
          json_event[0] = '\0';
          switch (i) {
            case 0: strncpy_P(json_event, PSTR("{\"System\":{\"Boot\":1}}"), sizeof(json_event)); break;
            case 1: snprintf_P(json_event, sizeof(json_event), PSTR("{\"Time\":{\"Initialized\":%d}}"), MinutesPastMidnight()); break;
            case 2: snprintf_P(json_event, sizeof(json_event), PSTR("{\"Time\":{\"Set\":%d}}"), MinutesPastMidnight()); break;
            case 3: strncpy_P(json_event, PSTR("{\"MQTT\":{\"Connected\":1}}"), sizeof(json_event)); break;
            case 4: strncpy_P(json_event, PSTR("{\"MQTT\":{\"Disconnected\":1}}"), sizeof(json_event)); break;
            case 5: strncpy_P(json_event, PSTR("{\"WIFI\":{\"Connected\":1}}"), sizeof(json_event)); break;
            case 6: strncpy_P(json_event, PSTR("{\"WIFI\":{\"Disconnected\":1}}"), sizeof(json_event)); break;
          }
          if (json_event[0]) {
            RulesProcessEvent(json_event);
            break;                       // Only service one event within 50mS
          }
        }
        mask <<= 1;
      }
    }
  }
}

uint8_t rules_xsns_index = 0;

void RulesEvery100ms(void)
{
  if (Settings.rule_enabled && (uptime > 4)) {  // Any rule enabled and allow 4 seconds start-up time for sensors (#3811)
    mqtt_data[0] = '\0';
    int tele_period_save = tele_period;
    tele_period = 2;                                   // Do not allow HA updates during next function call
    XsnsNextCall(FUNC_JSON_APPEND, rules_xsns_index);  // ,"INA219":{"Voltage":4.494,"Current":0.020,"Power":0.089}
    tele_period = tele_period_save;
    if (strlen(mqtt_data)) {
      mqtt_data[0] = '{';                              // {"INA219":{"Voltage":4.494,"Current":0.020,"Power":0.089}
      snprintf_P(mqtt_data, sizeof(mqtt_data), PSTR("%s}"), mqtt_data);
      RulesProcess();
    }
  }
}

void RulesEverySecond(void)
{
  if (Settings.rule_enabled) {  // Any rule enabled
    char json_event[120];

    if (RtcTime.valid) {
      if ((uptime > 60) && (RtcTime.minute != rules_last_minute)) {  // Execute from one minute after restart every minute only once
        rules_last_minute = RtcTime.minute;
        snprintf_P(json_event, sizeof(json_event), PSTR("{\"Time\":{\"Minute\":%d}}"), MinutesPastMidnight());
        RulesProcessEvent(json_event);
      }
    }
    for (uint8_t i = 0; i < MAX_RULE_TIMERS; i++) {
      if (rules_timer[i] != 0L) {           // Timer active?
        if (TimeReached(rules_timer[i])) {  // Timer finished?
          rules_timer[i] = 0L;              // Turn off this timer
          snprintf_P(json_event, sizeof(json_event), PSTR("{\"Rules\":{\"Timer\":%d}}"), i +1);
          RulesProcessEvent(json_event);
        }
      }
    }
  }
}

void RulesSetPower(void)
{
  rules_new_power = XdrvMailbox.index;
}

void RulesTeleperiod(void)
{
  rules_teleperiod = 1;
  RulesProcess();
  rules_teleperiod = 0;
}

#ifdef USE_EXPRESSION
/********************************************************************************************/
/*
 * Parse a number value
 * Input:
 *      pNumber     - A char pointer point to a digit started string (guaranteed)
 *      value       - Reference a double variable used to accept the result
 * Output:
 *      pNumber     - Pointer forward to next character after the number
 *      value       - double type, the result value
 * Return:
 *      true    - succeed
 *      false   - failed
 */
bool findNextNumber(char * &pNumber, double &value)
{
  bool bSucceed = false;
  String sNumber = "";
  while (*pNumber) {
    if (isdigit(*pNumber) || (*pNumber == '.')) {
      sNumber += *pNumber;
      pNumber++;
    } else {
      break;
    }
  }
  if (sNumber.length() > 0) {
    value = CharToDouble(sNumber.c_str());
    bSucceed = true;
  }
  return bSucceed;
}

/********************************************************************************************/
/*
 * Parse a variable (like VAR1, MEM3) and get its value (double type)
 * Input:
 *      pVarname    - A char pointer point to a variable name string
 *      value       - Reference a double variable used to accept the result
 * Output:
 *      pVarname    - Pointer forward to next character after the variable
 *      value       - double type, the result value
 * Return:
 *      true    - succeed
 *      false   - failed
 */
bool findNextVariableValue(char * &pVarname, double &value)
{
  bool succeed = true;
  value = 0;
  String sVarName = "";
  while (*pVarname) {
    if (isalpha(*pVarname) || isdigit(*pVarname)) {
      sVarName.concat(*pVarname);
      pVarname++;
    } else {
      break;
    }
  }
  sVarName.toUpperCase();
  if (sVarName.startsWith(F("VAR"))) {
    int index = sVarName.substring(3).toInt();
    if (index > 0 && index <= MAX_RULE_VARS) {
      value = CharToDouble(vars[index -1]);
    }
  } else if (sVarName.startsWith(F("MEM"))) {
    int index = sVarName.substring(3).toInt();
    if (index > 0 && index <= MAX_RULE_MEMS) {
      value = CharToDouble(Settings.mems[index -1]);
    }
  } else if (sVarName.equals(F("TIME"))) {
<<<<<<< HEAD
    value = GetMinutesPastMidnight();
  } else if (sVarName.equals(F("UPTIME"))) {
    value = GetMinutesUptime();
=======
    value = MinutesPastMidnight();
  } else if (sVarName.equals(F("UPTIME"))) {
    value = MinutesUptime();
>>>>>>> 280dd25a
  } else if (sVarName.equals(F("UTCTIME"))) {
    value = UtcTime();
  } else if (sVarName.equals(F("LOCALTIME"))) {
    value = LocalTime();
#if defined(USE_TIMERS) && defined(USE_SUNRISE)
  } else if (sVarName.equals(F("SUNRISE"))) {
<<<<<<< HEAD
    value = GetSunMinutes(0);
  } else if (sVarName.equals(F("SUNSET"))) {
    value = GetSunMinutes(1);
=======
    value = SunMinutes(0);
  } else if (sVarName.equals(F("SUNSET"))) {
    value = SunMinutes(1);
>>>>>>> 280dd25a
#endif
  } else {
    succeed = false;
  }

  return succeed;
}

/********************************************************************************************/
/*
 * Find next object in expression and evaluate it
 *     An object could be:
 *     - A float number start with a digit, like 0.787
 *     - A variable name, like VAR1, MEM3
 *     - An expression enclosed with a pair of round brackets, (.....)
 * Input:
 *      pointer     - A char pointer point to a place of the expression string
 *      value       - Reference a double variable used to accept the result
 * Output:
 *      pointer     - Pointer forward to next character after next object
 *      value       - double type, the result value
 * Return:
 *      true    - succeed
 *      false   - failed
 */
bool findNextObjectValue(char * &pointer, double &value)
{
  bool bSucceed = false;
  while (*pointer)
  {
    if (isspace(*pointer)) {      //Skip leading spaces
      pointer++;
      continue;
    }
    if (isdigit(*pointer)) {      //This object is a number
      bSucceed = findNextNumber(pointer, value);
      break;
    } else if (isalpha(*pointer)) {     //Should be a variable like VAR12, MEM1
      bSucceed = findNextVariableValue(pointer, value);
      break;
    } else if (*pointer == '(') {     //It is a sub expression bracketed with ()
      pointer++;
      char * sub_exp_start = pointer; //Find out the sub expression between a pair of parenthesis. "()"
      unsigned int sub_exp_len = 0;
      //Look for the matched closure parenthesis.")"
      bool bFindClosures = false;
      uint8_t matchClosures = 1;
      while (*pointer)
      {
        if (*pointer == ')') {
          matchClosures--;
          if (matchClosures == 0) {
            sub_exp_len = pointer - sub_exp_start;
            bFindClosures = true;
            break;
          }
        } else if (*pointer == '(') {
          matchClosures++;
        }
        pointer++;
      }
      if (bFindClosures) {
        value = evaluateExpression(sub_exp_start, sub_exp_len);
        bSucceed = true;
      }
      break;
    } else {          //No number, no variable, no expression, then invalid object.
      break;
    }
  }
  return bSucceed;
}

/********************************************************************************************/
/*
 * Find next operator in expression
 *     An operator could be: +, - , * , / , %, ^
 * Input:
 *      pointer     - A char pointer point to a place of the expression string
 *      op          - Reference to a variable used to accept the result
 * Output:
 *      pointer     - Pointer forward to next character after next operator
 *      op          - The operator. 0, 1, 2, 3, 4, 5
 * Return:
 *      true    - succeed
 *      false   - failed
 */
bool findNextOperator(char * &pointer, int8_t &op)
{
  bool bSucceed = false;
  while (*pointer)
  {
    if (isspace(*pointer)) {      //Skip leading spaces
      pointer++;
      continue;
    }
    if (char *pch = strchr(kExpressionOperators, *pointer)) {      //If it is an operator
      op = (int8_t)(pch - kExpressionOperators);
      pointer++;
      bSucceed = true;
    }
    break;
  }
  return bSucceed;
}
/********************************************************************************************/
/*
 * Calculate a simple expression composed by 2 value and 1 operator, like 2 * 3
 * Input:
 *      pointer     - A char pointer point to a place of the expression string
 *      value       - Reference a double variable used to accept the result
 * Output:
 *      pointer     - Pointer forward to next character after next object
 *      value       - double type, the result value
 * Return:
 *      true    - succeed
 *      false   - failed
 */
double calculateTwoValues(double v1, double v2, uint8_t op)
{
  switch (op)
  {
    case EXPRESSION_OPERATOR_ADD:
      return v1 + v2;
    case EXPRESSION_OPERATOR_SUBTRACT:
      return v1 - v2;
    case EXPRESSION_OPERATOR_MULTIPLY:
      return v1 * v2;
    case EXPRESSION_OPERATOR_DIVIDEDBY:
      return (0 == v2) ? 0 : (v1 / v2);
    case EXPRESSION_OPERATOR_MODULO:
      return (0 == v2) ? 0 : (int(v1) % int(v2));
    case EXPRESSION_OPERATOR_POWER:
      return FastPrecisePow(v1, v2);
  }
  return 0;
}

/********************************************************************************************/
/*
 * Parse and evaluate an expression.
 * For example: "10 * ( MEM2 + 1) / 2"
 * Right now, only support operators listed here:  (order by priority)
 *      Priority 4: ^ (power)
 *      Priority 3: % (modulo, always get integer result)
 *      Priority 2: *, /
 *      Priority 1: +, -
 * Input:
 *      expression  - The expression to be evaluated
 *      len         - Length of the expression
 * Return:
 *      double      - result.
 *      0           - if the expression is invalid
 * An example:
 * MEM1 = 3, MEM2 = 6, VAR2 = 15, VAR10 = 80
 * At beginning, the expression might be complicated like: 3.14 * (MEM1 * (10 + VAR2 ^2) - 100) % 10 + VAR10 / (2 + MEM2)
 * We are going to scan the whole expression, evaluate each object.
 * Finally we will have a value list:.
 * Order          Object                              Value
 *  0             3.14                                3.14
 *  1             (MEM1 * (10 + VAR2 ^2) - 100)       605
 *  2             10                                  10
 *  3             VAR10                               80
 *  4             (2 + MEM2)                          8
 * And an operator list:
 * Order          Operator                            Priority
 *  0             *                                   2
 *  1             %                                   3
 *  2             +                                   1
 *  3             /                                   2
 */
double evaluateExpression(const char * expression, unsigned int len)
{
  char expbuf[len + 1];
  memcpy(expbuf, expression, len);
  expbuf[len] = '\0';
  char * scan_pointer = expbuf;

  LinkedList<double> object_values;
  LinkedList<int8_t> operators;
  int8_t op;
  double va;
  //Find and add the value of first object
  if (findNextObjectValue(scan_pointer, va)) {
    object_values.add(va);
  } else {
    return 0;
  }
  while (*scan_pointer)
  {
    if (findNextOperator(scan_pointer, op)
        && *scan_pointer
        && findNextObjectValue(scan_pointer, va))
    {
      operators.add(op);
      object_values.add(va);
    } else {
      //No operator followed or no more object after this operator, we done.
      break;
    }
  }

  //Going to evaluate the whole expression
  //Calculate by order of operator priorities. Looking for all operators with specified priority (from High to Low)
  for (int8_t priority = MAX_EXPRESSION_OPERATOR_PRIORITY; priority>0; priority--) {
    int index = 0;
    while (index < operators.size()) {
      if (priority == kExpressionOperatorsPriorities[(operators.get(index))]) {     //need to calculate the operator first
        //get current object value and remove the next object with current operator
        va = calculateTwoValues(object_values.get(index), object_values.remove(index + 1), operators.remove(index));
        //Replace the current value with the result
        object_values.set(index, va);
      } else {
        index++;
      }
    }
  }
  return object_values.get(0);
}
#endif          //USE_EXPRESSION

bool RulesCommand(void)
{
  char command[CMDSZ];
  bool serviced = true;
  uint8_t index = XdrvMailbox.index;

  int command_code = GetCommandCode(command, sizeof(command), XdrvMailbox.topic, kRulesCommands);
  if (-1 == command_code) {
    serviced = false;  // Unknown command
  }
  else if ((CMND_RULE == command_code) && (index > 0) && (index <= MAX_RULE_SETS)) {
    if ((XdrvMailbox.data_len > 0) && (XdrvMailbox.data_len < sizeof(Settings.rules[index -1]))) {
      if ((XdrvMailbox.payload >= 0) && (XdrvMailbox.payload <= 10)) {
        switch (XdrvMailbox.payload) {
        case 0: // Off
        case 1: // On
          bitWrite(Settings.rule_enabled, index -1, XdrvMailbox.payload);
          break;
        case 2: // Toggle
          bitWrite(Settings.rule_enabled, index -1, bitRead(Settings.rule_enabled, index -1) ^1);
          break;
        case 4: // Off
        case 5: // On
          bitWrite(Settings.rule_once, index -1, XdrvMailbox.payload &1);
          break;
        case 6: // Toggle
          bitWrite(Settings.rule_once, index -1, bitRead(Settings.rule_once, index -1) ^1);
          break;
        case 8: // Off
        case 9: // On
          bitWrite(Settings.rule_stop, index -1, XdrvMailbox.payload &1);
          break;
        case 10: // Toggle
          bitWrite(Settings.rule_stop, index -1, bitRead(Settings.rule_stop, index -1) ^1);
          break;
        }
      } else {
        int offset = 0;
        if ('+' == XdrvMailbox.data[0]) {
          offset = strlen(Settings.rules[index -1]);
          if (XdrvMailbox.data_len < (sizeof(Settings.rules[index -1]) - offset -1)) {  // Check free space
            XdrvMailbox.data[0] = ' ';  // Remove + and make sure at least one space is inserted
          } else {
            offset = -1;                // Not enough space so skip it
          }
        }
        if (offset != -1) {
          strlcpy(Settings.rules[index -1] + offset, ('"' == XdrvMailbox.data[0]) ? "" : XdrvMailbox.data, sizeof(Settings.rules[index -1]));
        }
      }
      rules_triggers[index -1] = 0;  // Reset once flag
    }
    snprintf_P (mqtt_data, sizeof(mqtt_data), PSTR("{\"%s%d\":\"%s\",\"Once\":\"%s\",\"StopOnError\":\"%s\",\"Free\":%d,\"Rules\":\"%s\"}"),
      command, index, GetStateText(bitRead(Settings.rule_enabled, index -1)), GetStateText(bitRead(Settings.rule_once, index -1)),
      GetStateText(bitRead(Settings.rule_stop, index -1)), sizeof(Settings.rules[index -1]) - strlen(Settings.rules[index -1]) -1, Settings.rules[index -1]);
  }
  else if ((CMND_RULETIMER == command_code) && (index > 0) && (index <= MAX_RULE_TIMERS)) {
    if (XdrvMailbox.data_len > 0) {
#ifdef USE_EXPRESSION
      double timer_set = evaluateExpression(XdrvMailbox.data, XdrvMailbox.data_len);
      rules_timer[index -1] = (timer_set > 0) ? millis() + (1000 * timer_set) : 0;
#else
      rules_timer[index -1] = (XdrvMailbox.payload > 0) ? millis() + (1000 * XdrvMailbox.payload) : 0;
#endif      //USE_EXPRESSION
    }
    mqtt_data[0] = '\0';
    for (uint8_t i = 0; i < MAX_RULE_TIMERS; i++) {
      snprintf_P(mqtt_data, sizeof(mqtt_data), PSTR("%s%c\"T%d\":%d"), mqtt_data, (i) ? ',' : '{', i +1, (rules_timer[i]) ? (rules_timer[i] - millis()) / 1000 : 0);
    }
    snprintf_P(mqtt_data, sizeof(mqtt_data), PSTR("%s}"), mqtt_data);
  }
  else if (CMND_EVENT == command_code) {
    if (XdrvMailbox.data_len > 0) {
      strlcpy(event_data, XdrvMailbox.data, sizeof(event_data));
    }
    snprintf_P(mqtt_data, sizeof(mqtt_data), S_JSON_COMMAND_SVALUE, command, D_JSON_DONE);
  }
  else if ((CMND_VAR == command_code) && (index > 0) && (index <= MAX_RULE_VARS)) {
    if (XdrvMailbox.data_len > 0) {
#ifdef USE_EXPRESSION
      dtostrfd(evaluateExpression(XdrvMailbox.data, XdrvMailbox.data_len), Settings.flag2.calc_resolution, vars[index -1]);
#else
      strlcpy(vars[index -1], ('"' == XdrvMailbox.data[0]) ? "" : XdrvMailbox.data, sizeof(vars[index -1]));
#endif      //USE_EXPRESSION
      bitSet(vars_event, index -1);
    }
    snprintf_P(mqtt_data, sizeof(mqtt_data), S_JSON_COMMAND_INDEX_SVALUE, command, index, vars[index -1]);
  }
  else if ((CMND_MEM == command_code) && (index > 0) && (index <= MAX_RULE_MEMS)) {
    if (XdrvMailbox.data_len > 0) {
#ifdef USE_EXPRESSION
      dtostrfd(evaluateExpression(XdrvMailbox.data, XdrvMailbox.data_len), Settings.flag2.calc_resolution, Settings.mems[index -1]);
#else
      strlcpy(Settings.mems[index -1], ('"' == XdrvMailbox.data[0]) ? "" : XdrvMailbox.data, sizeof(Settings.mems[index -1]));
#endif      //USE_EXPRESSION
      bitSet(mems_event, index -1);
    }
    snprintf_P(mqtt_data, sizeof(mqtt_data), S_JSON_COMMAND_INDEX_SVALUE, command, index, Settings.mems[index -1]);
  }
  else if (CMND_CALC_RESOLUTION == command_code) {
    if ((XdrvMailbox.payload >= 0) && (XdrvMailbox.payload <= 7)) {
      Settings.flag2.calc_resolution = XdrvMailbox.payload;
    }
    snprintf_P(mqtt_data, sizeof(mqtt_data), S_JSON_COMMAND_NVALUE, command, Settings.flag2.calc_resolution);
  }
  else if ((CMND_ADD == command_code) && (index > 0) && (index <= MAX_RULE_VARS)) {
    if (XdrvMailbox.data_len > 0) {
      double tempvar = CharToDouble(vars[index -1]) + CharToDouble(XdrvMailbox.data);
      dtostrfd(tempvar, Settings.flag2.calc_resolution, vars[index -1]);
      bitSet(vars_event, index -1);
    }
    snprintf_P(mqtt_data, sizeof(mqtt_data), S_JSON_COMMAND_INDEX_SVALUE, command, index, vars[index -1]);
  }
  else if ((CMND_SUB == command_code) && (index > 0) && (index <= MAX_RULE_VARS)) {
    if (XdrvMailbox.data_len > 0) {
      double tempvar = CharToDouble(vars[index -1]) - CharToDouble(XdrvMailbox.data);
      dtostrfd(tempvar, Settings.flag2.calc_resolution, vars[index -1]);
      bitSet(vars_event, index -1);
    }
    snprintf_P(mqtt_data, sizeof(mqtt_data), S_JSON_COMMAND_INDEX_SVALUE, command, index, vars[index -1]);
  }
  else if ((CMND_MULT == command_code) && (index > 0) && (index <= MAX_RULE_VARS)) {
    if (XdrvMailbox.data_len > 0) {
      double tempvar = CharToDouble(vars[index -1]) * CharToDouble(XdrvMailbox.data);
      dtostrfd(tempvar, Settings.flag2.calc_resolution, vars[index -1]);
      bitSet(vars_event, index -1);
    }
    snprintf_P(mqtt_data, sizeof(mqtt_data), S_JSON_COMMAND_INDEX_SVALUE, command, index, vars[index -1]);
  }
  else if ((CMND_SCALE == command_code) && (index > 0) && (index <= MAX_RULE_VARS)) {
    if (XdrvMailbox.data_len > 0) {
      if (strstr(XdrvMailbox.data, ",")) {     // Process parameter entry
        char sub_string[XdrvMailbox.data_len +1];

        double valueIN = CharToDouble(subStr(sub_string, XdrvMailbox.data, ",", 1));
        double fromLow = CharToDouble(subStr(sub_string, XdrvMailbox.data, ",", 2));
        double fromHigh = CharToDouble(subStr(sub_string, XdrvMailbox.data, ",", 3));
        double toLow = CharToDouble(subStr(sub_string, XdrvMailbox.data, ",", 4));
        double toHigh = CharToDouble(subStr(sub_string, XdrvMailbox.data, ",", 5));
        double value = map_double(valueIN, fromLow, fromHigh, toLow, toHigh);
        dtostrfd(value, Settings.flag2.calc_resolution, vars[index -1]);
        bitSet(vars_event, index -1);
      }
    }
    snprintf_P(mqtt_data, sizeof(mqtt_data), S_JSON_COMMAND_INDEX_SVALUE, command, index, vars[index -1]);
  }
  else serviced = false;  // Unknown command

  return serviced;
}

double map_double(double x, double in_min, double in_max, double out_min, double out_max)
{
 return (x - in_min) * (out_max - out_min) / (in_max - in_min) + out_min;
}

/*********************************************************************************************\
 * Interface
\*********************************************************************************************/

bool Xdrv10(uint8_t function)
{
  bool result = false;

  switch (function) {
    case FUNC_PRE_INIT:
      RulesInit();
      break;
    case FUNC_EVERY_50_MSECOND:
      RulesEvery50ms();
      break;
    case FUNC_EVERY_100_MSECOND:
      RulesEvery100ms();
      break;
    case FUNC_EVERY_SECOND:
      RulesEverySecond();
      break;
    case FUNC_SET_POWER:
      RulesSetPower();
      break;
    case FUNC_COMMAND:
      result = RulesCommand();
      break;
    case FUNC_RULES_PROCESS:
      result = RulesProcess();
      break;
  }
  return result;
}

#endif  // USE_RULES<|MERGE_RESOLUTION|>--- conflicted
+++ resolved
@@ -648,30 +648,18 @@
       value = CharToDouble(Settings.mems[index -1]);
     }
   } else if (sVarName.equals(F("TIME"))) {
-<<<<<<< HEAD
-    value = GetMinutesPastMidnight();
-  } else if (sVarName.equals(F("UPTIME"))) {
-    value = GetMinutesUptime();
-=======
     value = MinutesPastMidnight();
   } else if (sVarName.equals(F("UPTIME"))) {
     value = MinutesUptime();
->>>>>>> 280dd25a
   } else if (sVarName.equals(F("UTCTIME"))) {
     value = UtcTime();
   } else if (sVarName.equals(F("LOCALTIME"))) {
     value = LocalTime();
 #if defined(USE_TIMERS) && defined(USE_SUNRISE)
   } else if (sVarName.equals(F("SUNRISE"))) {
-<<<<<<< HEAD
-    value = GetSunMinutes(0);
-  } else if (sVarName.equals(F("SUNSET"))) {
-    value = GetSunMinutes(1);
-=======
     value = SunMinutes(0);
   } else if (sVarName.equals(F("SUNSET"))) {
     value = SunMinutes(1);
->>>>>>> 280dd25a
 #endif
   } else {
     succeed = false;
